/*
 * Copyright 2013-2020 the original author or authors.
 *
 * Licensed under the Apache License, Version 2.0 (the "License");
 * you may not use this file except in compliance with the License.
 * You may obtain a copy of the License at
 *
 *      https://www.apache.org/licenses/LICENSE-2.0
 *
 * Unless required by applicable law or agreed to in writing, software
 * distributed under the License is distributed on an "AS IS" BASIS,
 * WITHOUT WARRANTIES OR CONDITIONS OF ANY KIND, either express or implied.
 * See the License for the specific language governing permissions and
 * limitations under the License.
 */

package org.springframework.cloud.sleuth.benchmarks.app.webflux;

import java.time.Duration;
import java.util.regex.Pattern;
import java.util.stream.Collectors;

<<<<<<< HEAD
=======
import brave.propagation.TraceContext;
>>>>>>> 36bc9597
import org.slf4j.Logger;
import org.slf4j.LoggerFactory;
import reactor.core.publisher.Flux;
import reactor.core.publisher.Mono;
<<<<<<< HEAD
import reactor.core.publisher.SignalType;
=======
>>>>>>> 36bc9597
import reactor.core.scheduler.Scheduler;
import reactor.core.scheduler.Schedulers;

import org.springframework.beans.factory.annotation.Value;
import org.springframework.boot.WebApplicationType;
import org.springframework.boot.autoconfigure.SpringBootApplication;
import org.springframework.boot.builder.SpringApplicationBuilder;
import org.springframework.boot.web.embedded.netty.NettyReactiveWebServerFactory;
import org.springframework.boot.web.reactive.context.ReactiveWebServerInitializedEvent;
import org.springframework.cloud.sleuth.TraceContext;
import org.springframework.cloud.sleuth.instrument.web.SkipPatternProvider;
import org.springframework.cloud.sleuth.instrument.web.WebFluxSleuthOperators;
import org.springframework.context.ApplicationListener;
import org.springframework.context.annotation.Bean;
import org.springframework.util.Assert;
import org.springframework.util.SocketUtils;
import org.springframework.web.bind.annotation.GetMapping;
import org.springframework.web.bind.annotation.RequestMapping;
import org.springframework.web.bind.annotation.RestController;

/**
 * @author alvin
 */
@SpringBootApplication
@RestController
public class SleuthBenchmarkingSpringWebFluxApp implements ApplicationListener<ReactiveWebServerInitializedEvent> {

	static final Scheduler FOO_SCHEDULER = Schedulers.newParallel("foo");

	private static final Logger log = LoggerFactory.getLogger(SleuthBenchmarkingSpringWebFluxApp.class);

	/**
	 * Port to set.
	 */
	public int port;

	public static void main(String... args) {
		new SpringApplicationBuilder(SleuthBenchmarkingSpringWebFluxApp.class).web(WebApplicationType.REACTIVE)
				.application().run(args);
	}

	@RequestMapping("/foo")
	public Mono<String> foo() {
		return Mono.just("foo");
	}

	@Bean
	SkipPatternProvider patternProvider() {
		return () -> Pattern.compile("");
	}

	@Bean
	NettyReactiveWebServerFactory nettyReactiveWebServerFactory(@Value("${server.port:0}") int serverPort) {
		log.info("Starting container at port [" + serverPort + "]");
		return new NettyReactiveWebServerFactory(serverPort == 0 ? SocketUtils.findAvailableTcpPort() : serverPort);
	}

	@Override
	public void onApplicationEvent(ReactiveWebServerInitializedEvent event) {
		this.port = event.getWebServer().getPort();
	}

	@GetMapping("/simple")
	public Mono<String> simple() {
		return Mono.just("hello").map(String::toUpperCase).doOnNext(s -> log.info("Hello from simple [{}]", s));
	}

<<<<<<< HEAD
	// tag::simple_manual[]
	@GetMapping("/simpleManual")
	public Mono<String> simpleManual() {
		return Mono.just("hello").map(String::toUpperCase).doOnEach(WebFluxSleuthOperators
				.withSpanInScope(SignalType.ON_NEXT, signal -> log.info("Hello from simple [{}]", signal.get())));
	}
	// end::simple_manual[]
=======
>>>>>>> 36bc9597

	@GetMapping("/complexNoSleuth")
	public Mono<String> complexNoSleuth() {
		return Flux.range(1, 10).map(String::valueOf).collect(Collectors.toList())
				.doOnEach(signal -> log.info("Got a request"))
				.flatMap(s -> Mono.delay(Duration.ofMillis(1), FOO_SCHEDULER).map(aLong -> {
					log.info("Logging [{}] from flat map", s);
					return "";
				}));
	}

	@GetMapping("/complex")
	public Mono<String> complex() {
		return Flux.range(1, 10).map(String::valueOf).collect(Collectors.toList())
				.doOnEach(signal -> log.info("Got a request"))
				.flatMap(s -> Mono.delay(Duration.ofMillis(1), FOO_SCHEDULER).map(aLong -> {
					log.info("Logging [{}] from flat map", s);
					return "";
				})).doOnEach(signal -> {
					log.info("Doing assertions");
					TraceContext traceContext = signal.getContext().get(TraceContext.class);
					Assert.notNull(traceContext, "Context must be set by Sleuth instrumentation");
<<<<<<< HEAD
					if (traceContext.traceId().startsWith("0000000000000000")) {
						Assert.state(traceContext.traceId().equals("00000000000000004883117762eb9420"), "TraceId must be propagated");
					} else {
						Assert.state(traceContext.traceId().equals("4883117762eb9420"), "TraceId must be propagated");
					}
					log.info("Assertions passed");
				});
	}

	@GetMapping("/complexManual")
	public Mono<String> complexManual() {
		return Flux.range(1, 10).map(String::valueOf).collect(Collectors.toList())
				.doOnEach(WebFluxSleuthOperators.withSpanInScope(SignalType.ON_NEXT, () -> log.info("Got a request")))
				.flatMap(s -> Mono.subscriberContext().delayElement(Duration.ofMillis(1), FOO_SCHEDULER).map(ctx -> {
					WebFluxSleuthOperators.withSpanInScope(ctx, () -> log.info("Logging [{}] from flat map", s));
					return "";
				})).doOnEach(signal -> {
					WebFluxSleuthOperators.withSpanInScope(signal.getContext(), () -> log.info("Doing assertions"));
					TraceContext traceContext = signal.getContext().get(TraceContext.class);
					Assert.notNull(traceContext, "Context must be set by Sleuth instrumentation");
					if (traceContext.traceId().startsWith("0000000000000000")) {
						Assert.state(traceContext.traceId().equals("00000000000000004883117762eb9420"), "TraceId must be propagated");
					} else {
						Assert.state(traceContext.traceId().equals("4883117762eb9420"), "TraceId must be propagated");
=======
					if (traceContext.traceIdString().startsWith("0000000000000000")) {
						Assert.state(traceContext.traceIdString().equals("00000000000000004883117762eb9420"), "TraceId must be propagated");
					} else {
						Assert.state(traceContext.traceIdString().equals("4883117762eb9420"), "TraceId must be propagated");
>>>>>>> 36bc9597
					}
					log.info("Assertions passed");
				});
	}

}<|MERGE_RESOLUTION|>--- conflicted
+++ resolved
@@ -1,5 +1,5 @@
 /*
- * Copyright 2013-2020 the original author or authors.
+ * Copyright 2013-2021 the original author or authors.
  *
  * Licensed under the Apache License, Version 2.0 (the "License");
  * you may not use this file except in compliance with the License.
@@ -20,18 +20,11 @@
 import java.util.regex.Pattern;
 import java.util.stream.Collectors;
 
-<<<<<<< HEAD
-=======
-import brave.propagation.TraceContext;
->>>>>>> 36bc9597
 import org.slf4j.Logger;
 import org.slf4j.LoggerFactory;
 import reactor.core.publisher.Flux;
 import reactor.core.publisher.Mono;
-<<<<<<< HEAD
 import reactor.core.publisher.SignalType;
-=======
->>>>>>> 36bc9597
 import reactor.core.scheduler.Scheduler;
 import reactor.core.scheduler.Schedulers;
 
@@ -99,7 +92,6 @@
 		return Mono.just("hello").map(String::toUpperCase).doOnNext(s -> log.info("Hello from simple [{}]", s));
 	}
 
-<<<<<<< HEAD
 	// tag::simple_manual[]
 	@GetMapping("/simpleManual")
 	public Mono<String> simpleManual() {
@@ -107,8 +99,6 @@
 				.withSpanInScope(SignalType.ON_NEXT, signal -> log.info("Hello from simple [{}]", signal.get())));
 	}
 	// end::simple_manual[]
-=======
->>>>>>> 36bc9597
 
 	@GetMapping("/complexNoSleuth")
 	public Mono<String> complexNoSleuth() {
@@ -131,7 +121,6 @@
 					log.info("Doing assertions");
 					TraceContext traceContext = signal.getContext().get(TraceContext.class);
 					Assert.notNull(traceContext, "Context must be set by Sleuth instrumentation");
-<<<<<<< HEAD
 					if (traceContext.traceId().startsWith("0000000000000000")) {
 						Assert.state(traceContext.traceId().equals("00000000000000004883117762eb9420"), "TraceId must be propagated");
 					} else {
@@ -156,12 +145,6 @@
 						Assert.state(traceContext.traceId().equals("00000000000000004883117762eb9420"), "TraceId must be propagated");
 					} else {
 						Assert.state(traceContext.traceId().equals("4883117762eb9420"), "TraceId must be propagated");
-=======
-					if (traceContext.traceIdString().startsWith("0000000000000000")) {
-						Assert.state(traceContext.traceIdString().equals("00000000000000004883117762eb9420"), "TraceId must be propagated");
-					} else {
-						Assert.state(traceContext.traceIdString().equals("4883117762eb9420"), "TraceId must be propagated");
->>>>>>> 36bc9597
 					}
 					log.info("Assertions passed");
 				});
