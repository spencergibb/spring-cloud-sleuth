--- conflicted
+++ resolved
@@ -1,5 +1,5 @@
 /*
- * Copyright 2013-2020 the original author or authors.
+ * Copyright 2013-2021 the original author or authors.
  *
  * Licensed under the Apache License, Version 2.0 (the "License");
  * you may not use this file except in compliance with the License.
@@ -21,11 +21,6 @@
 
 import javax.annotation.PreDestroy;
 
-<<<<<<< HEAD
-=======
-import brave.Span;
-import brave.Tracer;
->>>>>>> 36bc9597
 import org.apache.commons.logging.Log;
 import org.apache.commons.logging.LogFactory;
 
