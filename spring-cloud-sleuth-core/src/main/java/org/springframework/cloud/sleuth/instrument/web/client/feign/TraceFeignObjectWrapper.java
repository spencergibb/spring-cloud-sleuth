--- conflicted
+++ resolved
@@ -24,19 +24,13 @@
 
 import org.springframework.aop.support.AopUtils;
 import org.springframework.beans.factory.BeanFactory;
-<<<<<<< HEAD
+import org.springframework.cloud.client.loadbalancer.LoadBalancedRetryFactory;
 import org.springframework.cloud.client.loadbalancer.LoadBalancerClient;
 import org.springframework.cloud.client.loadbalancer.reactive.LoadBalancerProperties;
-import org.springframework.cloud.openfeign.loadbalancer.FeignBlockingLoadBalancerClient;
-=======
-import org.springframework.cloud.client.loadbalancer.LoadBalancedRetryFactory;
 import org.springframework.cloud.loadbalancer.blocking.client.BlockingLoadBalancerClient;
-import org.springframework.cloud.netflix.ribbon.SpringClientFactory;
+import org.springframework.cloud.loadbalancer.support.LoadBalancerClientFactory;
 import org.springframework.cloud.openfeign.loadbalancer.FeignBlockingLoadBalancerClient;
 import org.springframework.cloud.openfeign.loadbalancer.RetryableFeignBlockingLoadBalancerClient;
-import org.springframework.cloud.openfeign.ribbon.CachingSpringLoadBalancerFactory;
-import org.springframework.cloud.openfeign.ribbon.LoadBalancerFeignClient;
->>>>>>> 4b5263c5
 import org.springframework.cloud.util.ProxyUtils;
 import org.springframework.util.ClassUtils;
 
@@ -61,18 +55,20 @@
 		loadBalancerPresent = ClassUtils
 				.isPresent("org.springframework.cloud.openfeign.loadbalancer.FeignBlockingLoadBalancerClient", null)
 				&& ClassUtils.isPresent(
-						"org.springframework.cloud.loadbalancer.blocking.client.BlockingLoadBalancerClient", null);
+						"org.springframework.cloud.loadbalancer.blocking.client.BlockingLoadBalancerClient", null)
+				&& ClassUtils.isPresent("org.springframework.cloud.loadbalancer.support.LoadBalancerClientFactory",
+						null);
 	}
 
 	private final BeanFactory beanFactory;
 
 	private Object loadBalancerClient;
 
-<<<<<<< HEAD
 	private LoadBalancerProperties loadBalancerProperties;
-=======
+
 	private Object loadBalancerRetryFactory;
->>>>>>> 4b5263c5
+
+	private Object loadBalancerClientFactory;
 
 	TraceFeignObjectWrapper(BeanFactory beanFactory) {
 		this.beanFactory = beanFactory;
@@ -84,17 +80,10 @@
 					&& !(bean instanceof TraceFeignBlockingLoadBalancerClient)) {
 				return instrumentedFeignLoadBalancerClient(bean);
 			}
-<<<<<<< HEAD
-=======
-			if (loadBalancerPresent
-					&& bean instanceof RetryableFeignBlockingLoadBalancerClient
+			if (loadBalancerPresent && bean instanceof RetryableFeignBlockingLoadBalancerClient
 					&& !(bean instanceof TraceRetryableFeignBlockingLoadBalancerClient)) {
 				return instrumentedRetryableFeignLoadBalancerClient(bean);
 			}
-			if (ribbonPresent && bean instanceof TraceFeignBlockingLoadBalancerClient) {
-				return bean;
-			}
->>>>>>> 4b5263c5
 			return new LazyTracingFeignClient(this.beanFactory, (Client) bean);
 		}
 		return bean;
@@ -104,71 +93,9 @@
 		if (AopUtils.getTargetClass(bean).equals(FeignBlockingLoadBalancerClient.class)) {
 			FeignBlockingLoadBalancerClient client = ProxyUtils.getTargetObject(bean);
 			return new TraceFeignBlockingLoadBalancerClient(
-<<<<<<< HEAD
 					(Client) new TraceFeignObjectWrapper(this.beanFactory).wrap(client.getDelegate()),
-					(LoadBalancerClient) loadBalancerClient(), this.beanFactory, loadBalancerProperties());
-=======
-					(Client) new TraceFeignObjectWrapper(this.beanFactory)
-							.wrap(client.getDelegate()),
-					(BlockingLoadBalancerClient) loadBalancerClient(), this.beanFactory);
-		}
-		else {
-			FeignBlockingLoadBalancerClient client = ((FeignBlockingLoadBalancerClient) bean);
-			try {
-				Field delegate = FeignBlockingLoadBalancerClient.class
-						.getDeclaredField(DELEGATE);
-				delegate.setAccessible(true);
-				delegate.set(client, new TraceFeignObjectWrapper(this.beanFactory)
-						.wrap(client.getDelegate()));
-			}
-			catch (NoSuchFieldException | IllegalArgumentException
-					| IllegalAccessException | SecurityException e) {
-				log.warn(EXCEPTION_WARNING, e);
-			}
-			return new TraceFeignBlockingLoadBalancerClient(client,
-					(BlockingLoadBalancerClient) loadBalancerClient(), this.beanFactory);
-		}
-	}
-
-	private Object instrumentedRetryableFeignLoadBalancerClient(Object bean) {
-		if (AopUtils.getTargetClass(bean)
-				.equals(RetryableFeignBlockingLoadBalancerClient.class)) {
-			RetryableFeignBlockingLoadBalancerClient client = ProxyUtils
-					.getTargetObject(bean);
-			return new TraceRetryableFeignBlockingLoadBalancerClient(
-					(Client) new TraceFeignObjectWrapper(beanFactory)
-							.wrap(client.getDelegate()),
-					(BlockingLoadBalancerClient) loadBalancerClient(),
-					(LoadBalancedRetryFactory) loadBalancerRetryFactory(), beanFactory);
-		}
-		else {
-			RetryableFeignBlockingLoadBalancerClient client = ((RetryableFeignBlockingLoadBalancerClient) bean);
-			try {
-				Field delegate = RetryableFeignBlockingLoadBalancerClient.class
-						.getDeclaredField(DELEGATE);
-				delegate.setAccessible(true);
-				delegate.set(client, new TraceFeignObjectWrapper(beanFactory)
-						.wrap(client.getDelegate()));
-			}
-			catch (NoSuchFieldException | IllegalArgumentException
-					| IllegalAccessException | SecurityException e) {
-				log.warn(EXCEPTION_WARNING, e);
-			}
-			return new TraceRetryableFeignBlockingLoadBalancerClient(client,
-					(BlockingLoadBalancerClient) loadBalancerClient(),
-					(LoadBalancedRetryFactory) loadBalancerRetryFactory(),
-					this.beanFactory);
-		}
-	}
-
-	private Object instrumentedFeignRibbonClient(Object bean) {
-		if (AopUtils.getTargetClass(bean).equals(LoadBalancerFeignClient.class)) {
-			LoadBalancerFeignClient client = ((LoadBalancerFeignClient) bean);
-			return new TraceLoadBalancerFeignClient(
-					(Client) new TraceFeignObjectWrapper(this.beanFactory)
-							.wrap(client.getDelegate()),
-					factory(), (SpringClientFactory) clientFactory(), this.beanFactory);
->>>>>>> 4b5263c5
+					(LoadBalancerClient) loadBalancerClient(), loadBalancerProperties(),
+					(LoadBalancerClientFactory) loadBalancerClientFactory(), this.beanFactory);
 		}
 		else {
 			FeignBlockingLoadBalancerClient client = ProxyUtils.getTargetObject(bean);
@@ -181,7 +108,34 @@
 				log.warn(EXCEPTION_WARNING, e);
 			}
 			return new TraceFeignBlockingLoadBalancerClient(client, (LoadBalancerClient) loadBalancerClient(),
-					this.beanFactory, loadBalancerProperties());
+					loadBalancerProperties(), (LoadBalancerClientFactory) loadBalancerClientFactory(),
+					this.beanFactory);
+		}
+	}
+
+	private Object instrumentedRetryableFeignLoadBalancerClient(Object bean) {
+		if (AopUtils.getTargetClass(bean).equals(RetryableFeignBlockingLoadBalancerClient.class)) {
+			RetryableFeignBlockingLoadBalancerClient client = ProxyUtils.getTargetObject(bean);
+			return new TraceRetryableFeignBlockingLoadBalancerClient(
+					(Client) new TraceFeignObjectWrapper(beanFactory).wrap(client.getDelegate()),
+					(BlockingLoadBalancerClient) loadBalancerClient(),
+					(LoadBalancedRetryFactory) loadBalancerRetryFactory(), loadBalancerProperties(),
+					(LoadBalancerClientFactory) loadBalancerClientFactory(), beanFactory);
+		}
+		else {
+			RetryableFeignBlockingLoadBalancerClient client = ((RetryableFeignBlockingLoadBalancerClient) bean);
+			try {
+				Field delegate = RetryableFeignBlockingLoadBalancerClient.class.getDeclaredField(DELEGATE);
+				delegate.setAccessible(true);
+				delegate.set(client, new TraceFeignObjectWrapper(beanFactory).wrap(client.getDelegate()));
+			}
+			catch (NoSuchFieldException | IllegalArgumentException | IllegalAccessException | SecurityException e) {
+				log.warn(EXCEPTION_WARNING, e);
+			}
+			return new TraceRetryableFeignBlockingLoadBalancerClient(client,
+					(BlockingLoadBalancerClient) loadBalancerClient(),
+					(LoadBalancedRetryFactory) loadBalancerRetryFactory(), loadBalancerProperties(),
+					(LoadBalancerClientFactory) loadBalancerClientFactory(), beanFactory);
 		}
 	}
 
@@ -192,20 +146,25 @@
 		return loadBalancerClient;
 	}
 
-<<<<<<< HEAD
 	private LoadBalancerProperties loadBalancerProperties() {
 		if (loadBalancerProperties == null) {
 			loadBalancerProperties = beanFactory.getBean(LoadBalancerProperties.class);
 		}
 		return loadBalancerProperties;
-=======
+	}
+
 	private Object loadBalancerRetryFactory() {
 		if (loadBalancerRetryFactory == null) {
-			loadBalancerRetryFactory = beanFactory
-					.getBean(LoadBalancedRetryFactory.class);
+			loadBalancerRetryFactory = beanFactory.getBean(LoadBalancedRetryFactory.class);
 		}
 		return loadBalancerRetryFactory;
->>>>>>> 4b5263c5
+	}
+
+	private Object loadBalancerClientFactory() {
+		if (loadBalancerClientFactory == null) {
+			loadBalancerClientFactory = beanFactory.getBean(LoadBalancerClientFactory.class);
+		}
+		return loadBalancerClientFactory;
 	}
 
 }