--- conflicted
+++ resolved
@@ -68,17 +68,14 @@
 			span.tag(CLASS_KEY, pjp.getTarget().getClass().getSimpleName());
 			span.tag(METHOD_KEY, pjp.getSignature().getName());
 			return pjp.proceed();
-<<<<<<< HEAD
+		}
+		catch (Throwable ex) {
+			String message = ex.getMessage() == null ? ex.getClass().getSimpleName()
+					: ex.getMessage();
+			span.tag("error", message);
+			throw ex;
 		}
 		finally {
-=======
-		} catch(Throwable ex) {
-			String message = ex.getMessage() == null ?
-					ex.getClass().getSimpleName() : ex.getMessage();
-			span.tag("error", message);
-			throw ex;
-		} finally {
->>>>>>> f6bc3e0f
 			span.finish();
 		}
 	}
