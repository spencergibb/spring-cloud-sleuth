/*
 * Copyright 2013-2015 the original author or authors.
 *
 * Licensed under the Apache License, Version 2.0 (the "License");
 * you may not use this file except in compliance with the License.
 * You may obtain a copy of the License at
 *
 *      http://www.apache.org/licenses/LICENSE-2.0
 *
 * Unless required by applicable law or agreed to in writing, software
 * distributed under the License is distributed on an "AS IS" BASIS,
 * WITHOUT WARRANTIES OR CONDITIONS OF ANY KIND, either express or implied.
 * See the License for the specific language governing permissions and
 * limitations under the License.
 */
package integration;

<<<<<<< HEAD
import static java.util.concurrent.TimeUnit.SECONDS;
import static org.assertj.core.api.BDDAssertions.then;

import java.util.ArrayList;
import java.util.Collection;
import java.util.Collections;
=======
>>>>>>> bfe15ab0
import java.util.List;
import java.util.Optional;
import java.util.Random;
import java.util.stream.Collectors;

import org.junit.After;
import org.junit.Test;
import org.junit.runner.RunWith;
import org.springframework.beans.factory.annotation.Autowired;
import org.springframework.boot.test.context.SpringBootTest;
import org.springframework.context.annotation.Bean;
import org.springframework.context.annotation.Configuration;
import org.springframework.test.annotation.DirtiesContext;
import org.springframework.test.context.TestPropertySource;
import org.springframework.test.context.junit4.SpringJUnit4ClassRunner;

import integration.MessagingApplicationTests.IntegrationSpanCollectorConfig;
import sample.SampleMessagingApplication;
import tools.AbstractIntegrationTest;
import zipkin2.Span;
import zipkin2.reporter.Reporter;

@RunWith(SpringJUnit4ClassRunner.class)
@SpringBootTest(classes = { IntegrationSpanCollectorConfig.class, SampleMessagingApplication.class },
		webEnvironment = SpringBootTest.WebEnvironment.DEFINED_PORT)
@TestPropertySource(properties = { "sample.zipkin.enabled=true" })
@DirtiesContext
public class MessagingApplicationTests extends AbstractIntegrationTest {

	private static int port = 3381;
	private static String sampleAppUrl = "http://localhost:" + port;
	@Autowired IntegrationTestZipkinSpanReporter integrationTestSpanCollector;

	@After
	public void cleanup() {
		this.integrationTestSpanCollector.hashedSpans.clear();
	}

	@Test
	public void should_have_passed_trace_id_when_message_is_about_to_be_sent() {
		long traceId = new Random().nextLong();

		await().atMost(5, SECONDS).untilAsserted(() ->
				httpMessageWithTraceIdInHeadersIsSuccessfullySent(sampleAppUrl + "/", traceId).run()
		);

		await().atMost(5, SECONDS).untilAsserted(() ->
			thenAllSpansHaveTraceIdEqualTo(traceId)
		);
	}

	@Test
	public void should_have_passed_trace_id_and_generate_new_span_id_when_message_is_about_to_be_sent() {
		long traceId = new Random().nextLong();
		long spanId = new Random().nextLong();

		await().atMost(5, SECONDS).untilAsserted(() ->
				httpMessageWithTraceIdInHeadersIsSuccessfullySent(sampleAppUrl + "/", traceId, spanId).run()
		);

		await().atMost(10, SECONDS).untilAsserted(() -> {
			thenAllSpansHaveTraceIdEqualTo(traceId);
			thenTheSpansHaveProperParentStructure();
		});
	}

	@Test
	public void should_have_passed_trace_id_with_annotations_in_async_thread_when_message_is_about_to_be_sent() {
		long traceId = new Random().nextLong();

		await().atMost(5, SECONDS).untilAsserted(() ->
				httpMessageWithTraceIdInHeadersIsSuccessfullySent(sampleAppUrl + "/xform", traceId).run()
		);

		await().atMost(5, SECONDS).untilAsserted(() -> {
			thenAllSpansHaveTraceIdEqualTo(traceId);
			thenThereIsAtLeastOneTagWithKey("background-sleep-millis");
		});
	}

<<<<<<< HEAD
	private void thenThereIsAtLeastOneBinaryAnnotationWithKey(String binaryAnnotationKey) {
		then(new ArrayList<>(this.integrationTestSpanCollector.hashedSpans).stream()
				.map(s -> s.binaryAnnotations)
				.flatMap(Collection::stream)
				.anyMatch(b -> b.key.equals(binaryAnnotationKey))).isTrue();
	}

	private void thenAllSpansHaveTraceIdEqualTo(long traceId) {
		then(new ArrayList<>(this.integrationTestSpanCollector.hashedSpans).stream()
				.allMatch(span -> span.traceId == traceId)).describedAs("All spans have same trace id").isTrue();
=======
	private void thenThereIsAtLeastOneTagWithKey(String key) {
		then(this.integrationTestSpanCollector.hashedSpans.stream()
				.map(Span::tags)
				.flatMap(m -> m.keySet().stream())
				.anyMatch(b -> b.equals(key))).isTrue();
	}

	private void thenAllSpansHaveTraceIdEqualTo(long traceId) {
		String traceIdHex = Long.toHexString(traceId);
		then(this.integrationTestSpanCollector.hashedSpans.stream()
				.allMatch(span -> span.traceId().equals(traceIdHex))).describedAs("All spans have same trace id").isTrue();
>>>>>>> bfe15ab0
	}

	private void thenTheSpansHaveProperParentStructure() {
		Optional<Span> firstHttpSpan = findFirstHttpRequestSpan();
		List<Span> eventSpans = findAllEventRelatedSpans();
		Optional<Span> eventSentSpan = findSpanWithKind(Span.Kind.SERVER);
		Optional<Span> eventReceivedSpan = findSpanWithKind(Span.Kind.CLIENT);
		Optional<Span> lastHttpSpansParent = findLastHttpSpansParent();
		// "http:/parent/" -> "message:messages" -> "http:/foo" (CS + CR) -> "http:/foo" (SS)
<<<<<<< HEAD
		ArrayList<Span> spans = new ArrayList<>(
				this.integrationTestSpanCollector.hashedSpans);
		Collections.sort(spans);
		thenAllSpansArePresent(spans, firstHttpSpan, eventSpans, lastHttpSpansParent, eventSentSpan, eventReceivedSpan);
		then(spans).as("There were 4 spans").hasSize(4);
		log.info("Checking the parent child structure");
		List<Optional<Span>> parentChild = spans.stream()
				.filter(span -> span.parentId != null)
				.map(span -> spans.stream().filter(span1 -> span1.id == span.parentId).findAny()
=======
		thenAllSpansArePresent(firstHttpSpan, eventSpans, lastHttpSpansParent, eventSentSpan, eventReceivedSpan);
		then(this.integrationTestSpanCollector.hashedSpans).as("There were 4 spans").hasSize(4);
		log.info("Checking the parent child structure");
		List<Optional<Span>> parentChild = this.integrationTestSpanCollector.hashedSpans.stream()
				.filter(span -> span.parentId() != null)
				.map(span -> this.integrationTestSpanCollector.hashedSpans.stream().filter(span1 -> span1.id().equals(span.parentId())).findAny()
>>>>>>> bfe15ab0
		).collect(Collectors.toList());
		log.info("List of parents and children " + parentChild);
		then(parentChild.stream().allMatch(Optional::isPresent)).isTrue();
	}

	private Optional<Span> findLastHttpSpansParent() {
<<<<<<< HEAD
		return new ArrayList<>(this.integrationTestSpanCollector.hashedSpans).stream()
				.filter(span -> "http:/foo".equals(span.name) && !span.annotations.isEmpty()).findFirst();
	}

	private Optional<Span> findSpanWithAnnotation(String annotationName) {
		return new ArrayList<>(this.integrationTestSpanCollector.hashedSpans).stream()
				.filter(span -> span.annotations.stream()
						.filter(annotation -> annotationName
						.equals(annotation.value)).findFirst().isPresent())
=======
		return this.integrationTestSpanCollector.hashedSpans.stream()
				.filter(span -> "http:/foo".equals(span.name()) && span.kind() != null).findFirst();
	}

	private Optional<Span> findSpanWithKind(Span.Kind kind) {
		return this.integrationTestSpanCollector.hashedSpans.stream()
				.filter(span -> kind.equals(span.kind()))
>>>>>>> bfe15ab0
				.findFirst();
	}

	private List<Span> findAllEventRelatedSpans() {
<<<<<<< HEAD
		return new ArrayList<>(this.integrationTestSpanCollector.hashedSpans).stream()
				.filter(span -> "message:messages".equals(span.name) && span.parentId != null).collect(
=======
		return this.integrationTestSpanCollector.hashedSpans.stream()
				.filter(span -> "message:messages".equals(span.name()) && span.parentId() != null).collect(
>>>>>>> bfe15ab0
						Collectors.toList());
	}

	private Optional<Span> findFirstHttpRequestSpan() {
		return new ArrayList<>(this.integrationTestSpanCollector.hashedSpans).stream()
				// home is the name of the method
				.filter(span -> span.tags().values().stream()
						.anyMatch("home"::equals)).findFirst();
	}

	private void thenAllSpansArePresent(ArrayList<Span> spans, Optional<Span> firstHttpSpan,
			List<Span> eventSpans, Optional<Span> lastHttpSpan, Optional<Span> eventSentSpan,
			Optional<Span> eventReceivedSpan) {
		log.info("Found following spans");
		log.info("First http span " + firstHttpSpan);
		log.info("Event spans " + eventSpans);
		log.info("Event sent span " + eventSentSpan);
		log.info("Event received span " + eventReceivedSpan);
		log.info("Last http span " + lastHttpSpan);
		log.info("All found spans \n" + spans
				.stream().map(Span::toString).collect(Collectors.joining("\n")));
		then(firstHttpSpan.isPresent()).isTrue();
		then(eventSpans).isNotEmpty();
		then(eventSentSpan.isPresent()).isTrue();
		then(eventReceivedSpan.isPresent()).isTrue();
		then(lastHttpSpan.isPresent()).isTrue();
	}

	@Configuration
	public static class IntegrationSpanCollectorConfig {
		@Bean
		Reporter<Span> integrationTestZipkinSpanReporter() {
			return new IntegrationTestZipkinSpanReporter();
		}
	}
}<|MERGE_RESOLUTION|>--- conflicted
+++ resolved
@@ -15,15 +15,6 @@
  */
 package integration;
 
-<<<<<<< HEAD
-import static java.util.concurrent.TimeUnit.SECONDS;
-import static org.assertj.core.api.BDDAssertions.then;
-
-import java.util.ArrayList;
-import java.util.Collection;
-import java.util.Collections;
-=======
->>>>>>> bfe15ab0
 import java.util.List;
 import java.util.Optional;
 import java.util.Random;
@@ -45,6 +36,9 @@
 import tools.AbstractIntegrationTest;
 import zipkin2.Span;
 import zipkin2.reporter.Reporter;
+
+import static java.util.concurrent.TimeUnit.SECONDS;
+import static org.assertj.core.api.BDDAssertions.then;
 
 @RunWith(SpringJUnit4ClassRunner.class)
 @SpringBootTest(classes = { IntegrationSpanCollectorConfig.class, SampleMessagingApplication.class },
@@ -104,18 +98,6 @@
 		});
 	}
 
-<<<<<<< HEAD
-	private void thenThereIsAtLeastOneBinaryAnnotationWithKey(String binaryAnnotationKey) {
-		then(new ArrayList<>(this.integrationTestSpanCollector.hashedSpans).stream()
-				.map(s -> s.binaryAnnotations)
-				.flatMap(Collection::stream)
-				.anyMatch(b -> b.key.equals(binaryAnnotationKey))).isTrue();
-	}
-
-	private void thenAllSpansHaveTraceIdEqualTo(long traceId) {
-		then(new ArrayList<>(this.integrationTestSpanCollector.hashedSpans).stream()
-				.allMatch(span -> span.traceId == traceId)).describedAs("All spans have same trace id").isTrue();
-=======
 	private void thenThereIsAtLeastOneTagWithKey(String key) {
 		then(this.integrationTestSpanCollector.hashedSpans.stream()
 				.map(Span::tags)
@@ -127,7 +109,6 @@
 		String traceIdHex = Long.toHexString(traceId);
 		then(this.integrationTestSpanCollector.hashedSpans.stream()
 				.allMatch(span -> span.traceId().equals(traceIdHex))).describedAs("All spans have same trace id").isTrue();
->>>>>>> bfe15ab0
 	}
 
 	private void thenTheSpansHaveProperParentStructure() {
@@ -137,41 +118,18 @@
 		Optional<Span> eventReceivedSpan = findSpanWithKind(Span.Kind.CLIENT);
 		Optional<Span> lastHttpSpansParent = findLastHttpSpansParent();
 		// "http:/parent/" -> "message:messages" -> "http:/foo" (CS + CR) -> "http:/foo" (SS)
-<<<<<<< HEAD
-		ArrayList<Span> spans = new ArrayList<>(
-				this.integrationTestSpanCollector.hashedSpans);
-		Collections.sort(spans);
-		thenAllSpansArePresent(spans, firstHttpSpan, eventSpans, lastHttpSpansParent, eventSentSpan, eventReceivedSpan);
-		then(spans).as("There were 4 spans").hasSize(4);
-		log.info("Checking the parent child structure");
-		List<Optional<Span>> parentChild = spans.stream()
-				.filter(span -> span.parentId != null)
-				.map(span -> spans.stream().filter(span1 -> span1.id == span.parentId).findAny()
-=======
 		thenAllSpansArePresent(firstHttpSpan, eventSpans, lastHttpSpansParent, eventSentSpan, eventReceivedSpan);
 		then(this.integrationTestSpanCollector.hashedSpans).as("There were 4 spans").hasSize(4);
 		log.info("Checking the parent child structure");
 		List<Optional<Span>> parentChild = this.integrationTestSpanCollector.hashedSpans.stream()
 				.filter(span -> span.parentId() != null)
 				.map(span -> this.integrationTestSpanCollector.hashedSpans.stream().filter(span1 -> span1.id().equals(span.parentId())).findAny()
->>>>>>> bfe15ab0
 		).collect(Collectors.toList());
 		log.info("List of parents and children " + parentChild);
 		then(parentChild.stream().allMatch(Optional::isPresent)).isTrue();
 	}
 
 	private Optional<Span> findLastHttpSpansParent() {
-<<<<<<< HEAD
-		return new ArrayList<>(this.integrationTestSpanCollector.hashedSpans).stream()
-				.filter(span -> "http:/foo".equals(span.name) && !span.annotations.isEmpty()).findFirst();
-	}
-
-	private Optional<Span> findSpanWithAnnotation(String annotationName) {
-		return new ArrayList<>(this.integrationTestSpanCollector.hashedSpans).stream()
-				.filter(span -> span.annotations.stream()
-						.filter(annotation -> annotationName
-						.equals(annotation.value)).findFirst().isPresent())
-=======
 		return this.integrationTestSpanCollector.hashedSpans.stream()
 				.filter(span -> "http:/foo".equals(span.name()) && span.kind() != null).findFirst();
 	}
@@ -179,38 +137,32 @@
 	private Optional<Span> findSpanWithKind(Span.Kind kind) {
 		return this.integrationTestSpanCollector.hashedSpans.stream()
 				.filter(span -> kind.equals(span.kind()))
->>>>>>> bfe15ab0
 				.findFirst();
 	}
 
 	private List<Span> findAllEventRelatedSpans() {
-<<<<<<< HEAD
-		return new ArrayList<>(this.integrationTestSpanCollector.hashedSpans).stream()
-				.filter(span -> "message:messages".equals(span.name) && span.parentId != null).collect(
-=======
 		return this.integrationTestSpanCollector.hashedSpans.stream()
 				.filter(span -> "message:messages".equals(span.name()) && span.parentId() != null).collect(
->>>>>>> bfe15ab0
 						Collectors.toList());
 	}
 
 	private Optional<Span> findFirstHttpRequestSpan() {
-		return new ArrayList<>(this.integrationTestSpanCollector.hashedSpans).stream()
+		return this.integrationTestSpanCollector.hashedSpans.stream()
 				// home is the name of the method
 				.filter(span -> span.tags().values().stream()
 						.anyMatch("home"::equals)).findFirst();
 	}
 
-	private void thenAllSpansArePresent(ArrayList<Span> spans, Optional<Span> firstHttpSpan,
-			List<Span> eventSpans, Optional<Span> lastHttpSpan, Optional<Span> eventSentSpan,
-			Optional<Span> eventReceivedSpan) {
+	private void thenAllSpansArePresent(Optional<Span> firstHttpSpan,
+			List<Span> eventSpans, Optional<Span> lastHttpSpan,
+			Optional<Span> eventSentSpan, Optional<Span> eventReceivedSpan) {
 		log.info("Found following spans");
 		log.info("First http span " + firstHttpSpan);
 		log.info("Event spans " + eventSpans);
 		log.info("Event sent span " + eventSentSpan);
 		log.info("Event received span " + eventReceivedSpan);
 		log.info("Last http span " + lastHttpSpan);
-		log.info("All found spans \n" + spans
+		log.info("All found spans \n" + this.integrationTestSpanCollector.hashedSpans
 				.stream().map(Span::toString).collect(Collectors.joining("\n")));
 		then(firstHttpSpan.isPresent()).isTrue();
 		then(eventSpans).isNotEmpty();
