--- conflicted
+++ resolved
@@ -1,7 +1,6 @@
 |===
 |Name | Default | Description
 
-<<<<<<< HEAD
 |spring.sleuth.async.configurer.enabled | `true` | Enable default AsyncConfigurer.
 |spring.sleuth.async.enabled | `true` | Enable instrumenting async related components so that the tracing information is passed between threads.
 |spring.sleuth.async.ignored-beans |  | List of {@link java.util.concurrent.Executor} bean names that should be ignored and not wrapped in a trace representation.
@@ -36,51 +35,6 @@
 |spring.sleuth.reactor.decorate-on-each | `true` | When true decorates on each operator, will be less performing, but logging will always contain the tracing entries in each operator. When false decorates on last operator, will be more performing, but logging might not always contain the tracing entries. @deprecated use explicit value via {@link SleuthReactorProperties#instrumentationType}
 |spring.sleuth.reactor.enabled | `true` | When true enables instrumentation for reactor.
 |spring.sleuth.reactor.instrumentation-type |  | 
-=======
-|spring.sleuth.annotation.enabled | `true` | 
-|spring.sleuth.async.configurer.enabled | `true` | Enable default AsyncConfigurer.
-|spring.sleuth.async.enabled | `true` | Enable instrumenting async related components so that the tracing information is passed between threads.
-|spring.sleuth.async.ignored-beans |  | List of {@link java.util.concurrent.Executor} bean names that should be ignored and not wrapped in a trace representation.
-|spring.sleuth.baggage-keys |  | List of baggage key names that should be propagated out of process. These keys will be prefixed with `baggage` before the actual key. This property is set in order to be backward compatible with previous Sleuth versions. @see brave.propagation.ExtraFieldPropagation.FactoryBuilder#addPrefixedFields(String, java.util.Collection)
-|spring.sleuth.baggage.correlation-enabled | `true` | Adds a {@link CorrelationScopeDecorator} to put baggage values into the correlation context.
-|spring.sleuth.baggage.correlation-fields |  | A list of {@link BaggageField#name() fields} to add to correlation (MDC) context. @see CorrelationScopeConfig.SingleCorrelationField#create(BaggageField)
-|spring.sleuth.baggage.local-fields |  | Same as {@link #remoteFields} except that this field is not propagated to remote services. @see BaggagePropagationConfig.SingleBaggageField#local(BaggageField)
-|spring.sleuth.baggage.remote-fields |  | List of fields that are referenced the same in-process as it is on the wire. For example, the field "x-vcap-request-id" would be set as-is including the prefix. @see BaggagePropagationConfig.SingleBaggageField#remote(BaggageField) @see BaggagePropagationConfig.SingleBaggageField.Builder#addKeyName(String)
-|spring.sleuth.baggage.tag-fields |  | A list of {@link BaggageField#name() fields} to tag into the span. @see Tags#BAGGAGE_FIELD
-|spring.sleuth.circuitbreaker.enabled | `true` | Enable Spring Cloud CircuitBreaker instrumentation.
-|spring.sleuth.default-logging-pattern-enabled | `true` | Enable setting of a default logging pattern.
-|spring.sleuth.enabled | `true` | 
-|spring.sleuth.feign.enabled | `true` | Enable span information propagation when using Feign.
-|spring.sleuth.feign.processor.enabled | `true` | Enable post processor that wraps Feign Context in its tracing representations.
-|spring.sleuth.grpc.enabled | `true` | Enable span information propagation when using GRPC.
-|spring.sleuth.http.enabled | `true` | 
-|spring.sleuth.http.legacy.enabled | `false` | 
-|spring.sleuth.hystrix.strategy.enabled | `true` | Enable custom HystrixConcurrencyStrategy that wraps all Callable instances into their Sleuth representative - the TraceCallable.
-|spring.sleuth.hystrix.strategy.passthrough | `false` | When enabled the tracing information is passed to the Hystrix execution threads but spans are not created for each execution.
-|spring.sleuth.integration.enabled | `true` | Enable Spring Integration sleuth instrumentation.
-|spring.sleuth.integration.patterns | `[!hystrixStreamOutput*, *, !channel*]` | An array of patterns against which channel names will be matched. @see org.springframework.integration.config.GlobalChannelInterceptor#patterns() Defaults to any channel name not matching the Hystrix Stream and functional Stream channel names.
-|spring.sleuth.integration.websockets.enabled | `true` | Enable tracing for WebSockets.
-|spring.sleuth.keys.http.headers |  | Additional headers that should be added as tags if they exist. If the header value is multi-valued, the tag value will be a comma-separated, single-quoted list.
-|spring.sleuth.keys.http.prefix | `http.` | Prefix for header names if they are added as tags.
-|spring.sleuth.local-keys |  | Same as {@link #propagationKeys} except that this field is not propagated to remote services. @see brave.propagation.ExtraFieldPropagation.FactoryBuilder#addRedactedField(String) @deprecated use {@code spring.sleuth.baggage.local-fields} property
-|spring.sleuth.log.slf4j.enabled | `true` | Enable a {@link Slf4jScopeDecorator} that prints tracing information in the logs.
-|spring.sleuth.log.slf4j.whitelisted-mdc-keys |  | A list of keys to be put from baggage to MDC. @deprecated use spring.sleuth.baggage.correlation-fields property
-|spring.sleuth.messaging.enabled | `false` | Should messaging be turned on.
-|spring.sleuth.messaging.jms.enabled | `true` | Enable tracing of JMS.
-|spring.sleuth.messaging.jms.remote-service-name | `jms` | 
-|spring.sleuth.messaging.kafka.enabled | `true` | Enable tracing of Kafka.
-|spring.sleuth.messaging.kafka.mapper.enabled | `true` | Enable DefaultKafkaHeaderMapper tracing for Kafka.
-|spring.sleuth.messaging.kafka.remote-service-name | `kafka` | 
-|spring.sleuth.messaging.rabbit.enabled | `true` | Enable tracing of RabbitMQ.
-|spring.sleuth.messaging.rabbit.remote-service-name | `rabbitmq` | 
-|spring.sleuth.opentracing.enabled | `true` | 
-|spring.sleuth.propagation-keys |  | List of fields that are referenced the same in-process as it is on the wire. For example, the name "x-vcap-request-id" would be set as-is including the prefix. <p> Note: {@code fieldName} will be implicitly lower-cased. @see brave.propagation.ExtraFieldPropagation.FactoryBuilder#addField(String) @deprecated use {@code spring.sleuth.baggage.remote-fields} property
-|spring.sleuth.propagation.tag.enabled | `true` | Enables a {@link TagPropagationFinishedSpanHandler} that adds extra propagated fields to span tags.
-|spring.sleuth.propagation.tag.whitelisted-keys |  | A list of keys to be put from extra propagation fields to span tags.
-|spring.sleuth.reactor.decorate-on-each | `true` | When true decorates on each operator, will be less performing, but logging will always contain the tracing entries in each operator. When false decorates on last operator, will be more performing, but logging might not always contain the tracing entries. If {@link SleuthReactorProperties#decorateQueues} is used, this decoration mode will NOT be used.
-|spring.sleuth.reactor.decorate-queues | `true` | When true uses the new decorate queues feature from Project Reactor. Should allow the feature set of {@link SleuthReactorProperties#decorateOnEach} with the least impact on the performance.
-|spring.sleuth.reactor.enabled | `true` | When true enables instrumentation for reactor.
->>>>>>> dad3d804
 |spring.sleuth.redis.enabled | `true` | Enable span information propagation when using Redis.
 |spring.sleuth.redis.remote-service-name | `redis` | Service name for the remote Redis endpoint.
 |spring.sleuth.rpc.enabled | `true` | Enable tracing of RPC.
@@ -88,7 +42,6 @@
 |spring.sleuth.rxjava.schedulers.ignoredthreads | `[HystrixMetricPoller, ^RxComputation.*$]` | Thread names for which spans will not be sampled.
 |spring.sleuth.sampler.probability |  | Probability of requests that should be sampled. E.g. 1.0 - 100% requests should be sampled. The precision is whole-numbers only (i.e. there's no support for 0.1% of the traces).
 |spring.sleuth.sampler.rate | `10` | A rate per second can be a nice choice for low-traffic endpoints as it allows you surge protection. For example, you may never expect the endpoint to get more than 50 requests per second. If there was a sudden surge of traffic, to 5000 requests per second, you would still end up with 50 traces per second. Conversely, if you had a percentage, like 10%, the same surge would end up with 500 traces per second, possibly overloading your storage. Amazon X-Ray includes a rate-limited sampler (named Reservoir) for this purpose. Brave has taken the same approach via the {@link brave.sampler.RateLimitingSampler}.
-<<<<<<< HEAD
 |spring.sleuth.sampler.refresh.enabled | `true` | Enable refresh scope for sampler.
 |spring.sleuth.scheduled.enabled | `true` | Enable tracing for {@link org.springframework.scheduling.annotation.Scheduled}.
 |spring.sleuth.scheduled.skip-pattern |  | Pattern for the fully qualified name of a class that should be skipped.
@@ -98,17 +51,10 @@
 |spring.sleuth.supports-join | `true` | True means the tracing system supports sharing a span ID between a client and server.
 |spring.sleuth.trace-id128 | `false` | When true, generate 128-bit trace IDs instead of 64-bit ones.
 |spring.sleuth.tracer.mode |  | Set which tracer implementation should be picked.
-=======
-|spring.sleuth.scheduled.enabled | `true` | Enable tracing for {@link org.springframework.scheduling.annotation.Scheduled}.
-|spring.sleuth.scheduled.skip-pattern | `org.springframework.cloud.netflix.hystrix.stream.HystrixStreamTask` | Pattern for the fully qualified name of a class that should be skipped.
-|spring.sleuth.supports-join | `true` | True means the tracing system supports sharing a span ID between a client and server.
-|spring.sleuth.trace-id128 | `false` | When true, generate 128-bit trace IDs instead of 64-bit ones.
->>>>>>> dad3d804
 |spring.sleuth.web.additional-skip-pattern |  | Additional pattern for URLs that should be skipped in tracing. This will be appended to the {@link SleuthWebProperties#skipPattern}.
 |spring.sleuth.web.client.enabled | `true` | Enable interceptor injecting into {@link org.springframework.web.client.RestTemplate}.
 |spring.sleuth.web.client.skip-pattern |  | Pattern for URLs that should be skipped in client side tracing.
 |spring.sleuth.web.enabled | `true` | When true enables instrumentation for web applications.
-<<<<<<< HEAD
 |spring.sleuth.web.filter-order | `0` | Order in which the tracing filters should be registered.
 |spring.sleuth.web.ignore-auto-configured-skip-patterns | `false` | If set to true, auto-configured skip patterns will be ignored.
 |spring.sleuth.web.servlet.enabled | `true` | Enable servlet instrumentation.
@@ -116,17 +62,7 @@
 |spring.sleuth.web.webclient.enabled | `true` | Enable tracing instrumentation for WebClient.
 |spring.zipkin.activemq.message-max-bytes | `100000` | Maximum number of bytes for a given message with spans sent to Zipkin over ActiveMQ.
 |spring.zipkin.activemq.queue | `zipkin` | Name of the ActiveMQ queue where spans should be sent to Zipkin.
-=======
-|spring.sleuth.web.exception-logging-filter-enabled | `true` | Flag to toggle the presence of a filter that logs thrown exceptions.
-|spring.sleuth.web.exception-throwing-filter-enabled | `true` | Flag to toggle the presence of a filter that logs thrown exceptions. @deprecated use {@link #exceptionLoggingFilterEnabled}
-|spring.sleuth.web.filter-order |  | Order in which the tracing filters should be registered. Defaults to {@link TraceHttpAutoConfiguration#TRACING_FILTER_ORDER}.
-|spring.sleuth.web.ignore-auto-configured-skip-patterns | `false` | If set to true, auto-configured skip patterns will be ignored. @see TraceWebAutoConfiguration
-|spring.sleuth.web.skip-pattern | `/api-docs.*\|/swagger.*\|.*\.png\|.*\.css\|.*\.js\|.*\.html\|/favicon.ico\|/hystrix.stream` | Pattern for URLs that should be skipped in tracing.
-|spring.sleuth.zuul.enabled | `true` | Enable span information propagation when using Zuul.
-|spring.zipkin.activemq.message-max-bytes | `100000` | Maximum number of bytes for a given message with spans sent to Zipkin over ActiveMQ.
-|spring.zipkin.activemq.queue | `zipkin` | Name of the ActiveMQ queue where spans should be sent to Zipkin.
 |spring.zipkin.api-path |  | The API path to append to baseUrl (above) as suffix. This applies if you use other monitoring tools, such as New Relic. The trace API doesn't need the API path, so you can set it to blank ("") in the configuration.
->>>>>>> dad3d804
 |spring.zipkin.base-url | `http://localhost:9411/` | URL of the zipkin query server instance. You can also provide the service id of the Zipkin server if Zipkin's registered in service discovery (e.g. https://zipkinserver/).
 |spring.zipkin.compression.enabled | `false` | 
 |spring.zipkin.discovery-client-enabled |  | If set to {@code false}, will treat the {@link ZipkinProperties#baseUrl} as a URL always.
